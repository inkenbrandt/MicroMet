--- conflicted
+++ resolved
@@ -535,6 +535,7 @@
             outlier_remove (bool): Whether to remove outliers.
         """
         self.default_paths = [
+        self.default_paths = [
             pathlib.Path("../data/extreme_values.csv"),
             pathlib.Path("data/extreme_values.csv"),
             pathlib.Path("../../data/extreme_values.csv"),
@@ -555,13 +556,16 @@
         self.DROP_COLS = self.config["drop_cols"]
         self.OTHER_VARS = self.config["othervar"]
         self.MATH_SOILS_V2 = self.config["math_soils_v2"]
+        self.MATH_SOILS_V2 = self.config["math_soils_v2"]
         self.DESPIKEY = self.config["despikey"]
         self.varlimits = None
         self.load_variable_limits()
         self.prepare_et_data(et_data, data_type, drop_soil)
+        self.prepare_et_data(et_data, data_type, drop_soil)
 
     @staticmethod
     def _load_config(config_path):
+
 
         path = pathlib.Path(config_path)
         if not path.exists():
@@ -782,14 +786,6 @@
         ```
         """
         # drop null index values
-<<<<<<< HEAD
-=======
-        if "datetime_start" in et_data.columns:
-            et_data = et_data.drop("datetime_start", axis=1)
-            et_data = et_data.reset_index()
-        else:
-            et_data = et_data.reset_index()
->>>>>>> c3a1ed58
 
         # create datetime fields to conduct datetime operations on dataset
         et_data["datetime_start"] = pd.to_datetime(
@@ -822,14 +818,11 @@
             .interpolate(method="linear", limit=1)  # Fill up to 30-minute gaps
         )
 
-<<<<<<< HEAD
         if "datetime_start" in et_data.columns:
             et_data = et_data.drop("datetime_start", axis=1)
             et_data = et_data.reset_index()
         else:
             et_data = et_data.reset_index()
-=======
->>>>>>> c3a1ed58
         et_data = et_data.dropna(subset=["datetime_start"])
         et_data = et_data.set_index("datetime_start")
         # et_data = et_data[et_data.index.notnull()]
